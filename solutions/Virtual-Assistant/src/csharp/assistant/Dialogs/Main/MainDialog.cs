--- conflicted
+++ resolved
@@ -83,30 +83,14 @@
             var locale = CultureInfo.CurrentUICulture.TwoLetterISOLanguageName;
             var localeConfig = _services.LocaleConfigurations[locale];
 
-<<<<<<< HEAD
             bool handled = await HandleCommands(dc);
-=======
-            // No dialog is currently on the stack and we haven't responded to the user
-            // Check dispatch result
-            var dispatchResult = await localeConfig.DispatchRecognizer.RecognizeAsync<Dispatch>(dc, CancellationToken.None);
-            var intent = dispatchResult.TopIntent().intent;
->>>>>>> 2987bb3f
 
             if (!handled)
             {
-<<<<<<< HEAD
                 // No dialog is currently on the stack and we haven't responded to the user
                 // Check dispatch result
-                var dispatchResult = await localeConfig.DispatchRecognizer.RecognizeAsync<Dispatch>(dc, true, CancellationToken.None);
+                var dispatchResult = await localeConfig.DispatchRecognizer.RecognizeAsync<Dispatch>(dc, CancellationToken.None);
                 var intent = dispatchResult.TopIntent().intent;
-=======
-                case Dispatch.Intent.l_General:
-                    {
-                        // If dispatch result is general luis model
-                        var luisService = localeConfig.LuisServices["general"];
-                        var luisResult = await luisService.RecognizeAsync<General>(dc, CancellationToken.None);
-                        var luisIntent = luisResult?.TopIntent().intent;
->>>>>>> 2987bb3f
 
                 switch (intent)
                 {
@@ -114,7 +98,7 @@
                         {
                             // If dispatch result is general luis model
                             var luisService = localeConfig.LuisServices["general"];
-                            var luisResult = await luisService.RecognizeAsync<General>(dc, true, CancellationToken.None);
+                            var luisResult = await luisService.RecognizeAsync<General>(dc, CancellationToken.None);
                             var luisIntent = luisResult?.TopIntent().intent;
 
                             // switch on general intents
